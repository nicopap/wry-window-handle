--- conflicted
+++ resolved
@@ -122,15 +122,9 @@
     let file_drop_handler = attributes.file_drop_handler.take();
     let file_drop_window = window.clone();
 
-<<<<<<< HEAD
-    let env = Self::create_environment(&web_context, pl_attrs.clone())?;
-    let controller = Self::create_controller(hwnd, &env)?;
-    let (webview, timer) = Self::init_webview(window, hwnd, attributes, &env, &controller, pl_attrs)?;
-=======
     let env = Self::create_environment(&web_context, pl_attrs.clone(), attributes.autoplay)?;
     let controller = Self::create_controller(hwnd, &env, attributes.incognito)?;
-    let webview = Self::init_webview(window, hwnd, attributes, &env, &controller, pl_attrs)?;
->>>>>>> c9002c1e
+    let (webview, timer) = Self::init_webview(window, hwnd, attributes, &env, &controller, pl_attrs)?;
 
     if let Some(file_drop_handler) = file_drop_handler {
       let mut controller = FileDropController::new();
